<<<<<<< HEAD

src/Bcfg2
*.pyc
=======
build/
src/Bcfg2
>>>>>>> b0b308d5
<|MERGE_RESOLUTION|>--- conflicted
+++ resolved
@@ -1,8 +1,3 @@
-<<<<<<< HEAD
-
-src/Bcfg2
-*.pyc
-=======
 build/
 src/Bcfg2
->>>>>>> b0b308d5
+*.pyc